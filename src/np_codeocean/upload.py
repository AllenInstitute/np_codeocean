from __future__ import annotations

import argparse
import contextlib
import csv
import datetime
import dataclasses
import doctest
import json
import pathlib
from collections.abc import Iterable
from pathlib import Path

import np_config
import np_logging
import np_session
import np_tools
import npc_session
import polars as pl
import requests
import typing
from pydantic import ValidationError # may be returned from aind-data-transfer-service
from np_aind_metadata import update
from np_aind_metadata.integrations import dynamic_routing_task

logger = np_logging.get_logger(__name__)

CONFIG = np_config.fetch('/projects/np_codeocean')
AIND_DATA_TRANSFER_SERVICE = "http://aind-data-transfer-service"
DEV_SERVICE = "http://aind-data-transfer-service-dev"

SessionModality = typing.Literal['ecephys', 'behavior']

@dataclasses.dataclass
class CodeOceanUpload:
    """Objects required for uploading a Mindscope Neuropixels session to CodeOcean.
        Paths are symlinks to files on np-exp.
    """
    session: np_session.Session
    """Session object that the paths belong to."""

    behavior: Path | None
    """Directory of symlinks to files in top-level of session folder on np-exp,
    plus all files in `exp` and `qc` subfolders, if present. Excludes behavior video files
    and video info jsons."""
    
    behavior_videos: Path | None    
    """Directory of symlinks to behavior video files and video info jsons in
    top-level of session folder on np-exp."""
    
    ephys: Path | None
    """Directory of symlinks to raw ephys data files on np-exp, with only one
    `recording` per `Record Node` folder."""

    aind_metadata: Path | None
    """Directory of symlinks to aind metadata json files in top-level of session folder 
    on np-exp."""

    job: Path
    """File containing job parameters for `aind-data-transfer`"""

    force_cloud_sync: bool = False
    """If True, re-upload and re-make raw asset even if data exists on S3."""

    modality: SessionModality
    """Modality of the session."""

    @property
    def project_name(self) -> str:
        if isinstance(self.session, np_session.PipelineSession):
            return "OpenScope"
        return "Dynamic Routing"
    
def as_posix(path: pathlib.Path) -> str:
    return path.as_posix()[1:]


def create_aind_metadata_symlinks(session: np_session.Session, dest: Path) -> bool:
    """
    Create symlinks in `dest` pointing to aind metadata json files from the root directory
    on np-exp. Returns True if any metadata files are found in np-exp and the `aind_metadata`
    folder is created.
    """
    if dest is None: 
        logger.debug(f"No metadata folder supplied for {session}")
        return
    if not dest.exists():
        dest.mkdir(parents=True)

    has_metadata_files = False
    for src in session.npexp_path.glob('*'):
        for metadata_file_name in ('session', 'data_description', 'procedures', 'processing', 'rig', 'subject'):
            if src.stem + src.suffix == f'{metadata_file_name}.json':
                np_tools.symlink(as_posix(src), dest / src.relative_to(session.npexp_path))    
                has_metadata_files = True
    if has_metadata_files:
        logger.debug(f'Finished creating symlinks to aind metadata files in {session.npexp_path}')
    else:
        logger.debug(f'No metadata files found in {session.npexp_path}; No symlinks for metadata were made')
    return has_metadata_files

def create_ephys_symlinks(session: np_session.Session, dest: Path, 
                          recording_dirs: Iterable[str] | None = None) -> None:
    """Create symlinks in `dest` pointing to raw ephys data files on np-exp, with only one
    `recording` per `Record Node` folder (the largest, if multiple found).
    
    Relative paths are preserved, so `dest` will essentially be a merge of
    _probeABC / _probeDEF folders.
    
    Top-level items other than `Record Node *` folders are excluded.
    """
    root_path = session.npexp_path
    if isinstance(session, np_session.PipelineSession) and session.lims_path is not None:
        # if ephys has been uploaded to lims, use lims path, as large raw data may have
        # been deleted from np-exp
        if any(
            np_tools.get_filtered_ephys_paths_relative_to_record_node_parents(
                session.npexp_path, specific_recording_dir_names=recording_dirs
            )
        ):
            root_path = session.lims_path
    logger.info(f'Creating symlinks to raw ephys data files in {root_path}...')
    for abs_path, rel_path in np_tools.get_filtered_ephys_paths_relative_to_record_node_parents(
        root_path, specific_recording_dir_names=recording_dirs
        ):
        if not abs_path.is_dir():
            np_tools.symlink(as_posix(abs_path), dest / rel_path)
    logger.debug(f'Finished creating symlinks to raw ephys data files in {root_path}')
    correct_structure(dest)
    
def correct_structure(dest: Path) -> None:
    """
    In case some probes are missing, remove device entries from structure.oebin
    files for devices with folders that have not been preserved.
    """
    logger.debug('Checking structure.oebin for missing folders...')
    recording_dirs = dest.rglob('recording[0-9]*')
    for recording_dir in recording_dirs:
        if not recording_dir.is_dir():
            continue
        oebin_path = recording_dir / 'structure.oebin'
        if not (oebin_path.is_symlink() or oebin_path.exists()):
            logger.warning(f'No structure.oebin found in {recording_dir}')
            continue
        logger.debug(f'Examining oebin: {oebin_path} for correction')
        oebin_obj = np_tools.read_oebin(np_config.normalize_path(oebin_path.readlink()))
        any_removed = False
        for subdir_name in ('events', 'continuous'):    
            subdir = oebin_path.parent / subdir_name
            # iterate over copy of list so as to not disrupt iteration when elements are removed
            for device in [device for device in oebin_obj[subdir_name]]:
                if not (subdir / device['folder_name']).exists():
                    logger.info(f'{device["folder_name"]} not found in {subdir}, removing from structure.oebin')
                    oebin_obj[subdir_name].remove(device)
                    any_removed = True
        if any_removed:
            oebin_path.unlink()
            oebin_path.write_text(json.dumps(oebin_obj, indent=4))
            logger.debug('Overwrote symlink to structure.oebin with corrected strcuture.oebin')

def is_behavior_video_file(path: Path) -> bool:
    if path.is_dir() or path.suffix not in ('.mp4', '.avi', '.json'):
        return False
    with contextlib.suppress(ValueError):
        _ = npc_session.extract_mvr_camera_name(path.as_posix())
        return True
    return False

def create_behavior_symlinks(session: np_session.Session, dest: Path | None) -> None:
    """Create symlinks in `dest` pointing to files in top-level of session
    folder on np-exp, plus all files in `exp` subfolder, if present.
    """
    if dest is None: 
        logger.debug(f"No behavior folder supplied for {session}")
        return
    subfolder_names = ('exp', 'qc')
    logger.info(f'Creating symlinks in {dest} to files in {session.npexp_path}...')
    for src in session.npexp_path.glob('*'):
        if not src.is_dir() and not is_behavior_video_file(src):
            np_tools.symlink(as_posix(src), dest / src.relative_to(session.npexp_path))
    logger.debug(f'Finished creating symlinks to top-level files in {session.npexp_path}')

    for name in subfolder_names:
        subfolder = session.npexp_path / name
        if not subfolder.exists():
            continue
        for src in subfolder.rglob('*'):
            if not src.is_dir():
                np_tools.symlink(as_posix(src), dest / src.relative_to(session.npexp_path))
        logger.debug(f'Finished creating symlinks to {name!r} files')

def create_behavior_videos_symlinks(session: np_session.Session, dest: Path | None) -> None:
    """Create symlinks in `dest` pointing to MVR video files and info jsons in top-level of session
    folder on np-exp.
    """
    if dest is None: 
        logger.debug(f"No behavior_videos folder supplied for {session}")
        return
    logger.info(f'Creating symlinks in {dest} to files in {session.npexp_path}...')
    for src in session.npexp_path.glob('*'):
        if is_behavior_video_file(src):
            np_tools.symlink(as_posix(src), dest / src.relative_to(session.npexp_path))
    logger.debug(f'Finished creating symlinks to behavior video files in {session.npexp_path}')
    
def is_surface_channel_recording(path_name: str) -> bool:
    """
    >>> session = np_session.Session("//allen/programs/mindscope/workgroups/dynamicrouting/PilotEphys/Task 2 pilot/DRpilot_690706_20231129_surface_channels")
    >>> is_surface_channel_recording(session.npexp_path.as_posix())
    True
    """
    return 'surface_channels' in path_name.lower()

def get_surface_channel_start_time(session: np_session.Session) -> datetime.datetime:
    """
    >>> session = np_session.Session("//allen/programs/mindscope/workgroups/dynamicrouting/PilotEphys/Task 2 pilot/DRpilot_690706_20231129_surface_channels")
    >>> get_surface_channel_start_time(session)
    datetime.datetime(2023, 11, 29, 14, 56, 25, 219000)
    """
    sync_messages_paths = tuple(session.npexp_path.glob('*/*/*/sync_messages.txt'))
    if not sync_messages_paths:
        raise ValueError(f'No sync messages txt found for surface channel session {session}')
    sync_messages_path = sync_messages_paths[0]

    with open(sync_messages_path, 'r') as f:
        software_time_line = f.readlines()[0]

    timestamp_value = float(software_time_line[software_time_line.index(':')+2:].strip())
    timestamp = datetime.datetime.fromtimestamp(timestamp_value / 1e3)
    return timestamp

def get_upload_csv_for_session(upload: CodeOceanUpload) -> dict[str, str | int | bool]:
    """
    >>> path = "//allen/programs/mindscope/workgroups/dynamicrouting/PilotEphys/Task 2 pilot/DRpilot_690706_20231129_surface_channels"
    >>> is_surface_channel_recording(path)
    True
    >>> upload = create_codeocean_upload(path)
    >>> ephys_upload_csv = get_upload_csv_for_session(upload)
    >>> ephys_upload_csv['modality0.source']
    '//allen/programs/mindscope/workgroups/np-exp/codeocean/DRpilot_690706_20231129_surface_channels/ephys'
    >>> ephys_upload_csv.keys()
    dict_keys(['project_name', 'platform', 'subject-id', 'force_cloud_sync', 'modality0', 'modality0.source', 'acq-datetime'])
    """
    params = {
        'project_name': upload.project_name,
        'platform': upload.modality,
        'subject-id': str(upload.session.mouse),
        'force_cloud_sync': upload.force_cloud_sync,
    }
    idx = 0
    for modality_name, attr_name in {
        'ecephys': 'ephys',
        'behavior': 'behavior',
        'behavior-videos': 'behavior_videos',
    }.items():
        if getattr(upload, attr_name) is not None:
            params[f'modality{idx}'] = modality_name
            params[f'modality{idx}.source'] = np_config.normalize_path(getattr(upload, attr_name)).as_posix()
            idx += 1
    
    params['metadata_dir'] = np_config.normalize_path(getattr(upload, 'aind_metadata')).as_posix()
            
    if is_surface_channel_recording(upload.session.npexp_path.as_posix()):
        date = datetime.datetime(upload.session.date.year, upload.session.date.month, upload.session.date.day)
        session_date_time = date.combine(upload.session.date, get_surface_channel_start_time(upload.session).time())
        params['acq-datetime'] = f'{session_date_time.strftime("%Y-%m-%d %H:%M:%S")}'
    else:
        params['acq-datetime'] = f'{upload.session.start.strftime("%Y-%m-%d %H:%M:%S")}'
    
    return params


def is_in_hpc_upload_queue(csv_path: pathlib.Path, upload_service_url: str = AIND_DATA_TRANSFER_SERVICE) -> bool:
    """Check if an upload job has been submitted to the hpc upload queue.

    - currently assumes one job per csv
    - does not check status (job may be FINISHED rather than RUNNING)

    >>> is_in_hpc_upload_queue("//allen/programs/mindscope/workgroups/np-exp/codeocean/DRpilot_664851_20231114/upload.csv")
    False
    """
    # get subject-id, acq-datetime from csv
    df = pl.read_csv(csv_path, eol_char='\r')
    for col in df.get_columns():
        if col.name.startswith('subject') and col.name.endswith('id'):
            subject = npc_session.SubjectRecord(col[0])
            continue
        if col.name.startswith('acq') and 'datetime' in col.name.lower():
            dt = npc_session.DatetimeRecord(col[0])
            continue
    partial_session_id = f"{subject}_{dt.replace(' ', '_').replace(':', '-')}"
    
    jobs_response = requests.get(f"{upload_service_url}/jobs")
    jobs_response.raise_for_status()
    return partial_session_id in jobs_response.content.decode()
    
def put_csv_for_hpc_upload(csv_path: pathlib.Path, upload_service_url: str = AIND_DATA_TRANSFER_SERVICE) -> None:
    """Submit a single job upload csv to the aind-data-transfer-service, for
    upload to S3 on the hpc.
    
    - gets validated version of csv
    - checks session is not already being uploaded
    - submits csv via http request
    """
    def _raise_for_status(response: requests.Response) -> None:
        """pydantic validation errors are returned as strings that can be eval'd
        to get the real error class + message."""
        if response.status_code != 200:
            try:
                response.json()['data']['errors']
                import pdb; pdb.set_trace()
            except (KeyError, IndexError, requests.exceptions.JSONDecodeError, SyntaxError) as exc1:
                try:
                    response.raise_for_status()
                except requests.exceptions.HTTPError as exc2:
                    raise exc2 from exc1
                
    with open(csv_path, 'rb') as f:
        validate_csv_response = requests.post(
            url=f"{upload_service_url}/api/validate_csv", 
            files=dict(file=f),
            )
    _raise_for_status(validate_csv_response)
    
    if is_in_hpc_upload_queue(csv_path, upload_service_url):
        logger.warning(f"Job already submitted for {csv_path}")
        return
    
    post_csv_response = requests.post(
        url=f"{upload_service_url}/api/submit_hpc_jobs", 
        json=dict(
            jobs=[
                    dict(
                        hpc_settings=json.dumps({"time_limit": 60 * 15, "mail_user": "arjun.sridhar@alleninstitute.org"}),
                        upload_job_settings=validate_csv_response.json()["data"]["jobs"][0],
                        script="",
                    )
                ]
        ),
    )
    _raise_for_status(post_csv_response)

def is_ephys_session(session: np_session.Session) -> bool:
    return bool(next(session.npexp_path.rglob('settings.xml'), None))

def create_upload_job(upload: CodeOceanUpload) -> None:
    logger.info(f'Creating upload job file {upload.job} for session {upload.session}...')
    job: dict = get_upload_csv_for_session(upload)
    with open(upload.job, 'w') as f:
        w = csv.writer(f, lineterminator='')
        w.writerow(job.keys())
        w.writerow('\n')

        w.writerow(job.values()) 


def create_codeocean_upload(session: str | int | np_session.Session, 
                            recording_dirs: Iterable[str] | None = None,
                            force_cloud_sync: bool = False,
                            ) -> CodeOceanUpload:
    """Create directories of symlinks to np-exp files with correct structure
    for upload to CodeOcean.
    
    - only one `recording` per `Record Node` folder (largest if multiple found)
    - job file for feeding into `aind-data-transfer`
    
    >>> upload = create_codeocean_upload("//allen/programs/mindscope/workgroups/dynamicrouting/PilotEphys/Task 2 pilot/DRpilot_690706_20231129_surface_channels")
    >>> upload.behavior is None
    True
    >>> upload.ephys.exists()
    True
    """
    modality: SessionModality = 'ecephys' if is_ephys_session(session) else 'behavior'

    if is_surface_channel_recording(str(session)):
        session = np_session.Session(session)
        if not is_surface_channel_recording(session.npexp_path.name):
            # manually assign surface channel path 
            session = np_session.Session(session.npexp_path.parent / f'{session.folder}_surface_channels')
            assert session.npexp_path.exists(), f"Surface channel path {session.npexp_path} does not exist in same folder as main session recording"
        root = np_session.NPEXP_PATH / 'codeocean' / f'{session.folder}_surface_channels'
        behavior = None
        behavior_videos = None
    else:
        session = np_session.Session(session)
        root = np_session.NPEXP_PATH / 'codeocean' / session.folder
        behavior = np_config.normalize_path(root / 'behavior')
        behavior_videos = behavior.with_name('behavior-videos')

    logger.debug(f'Created directory {root} for CodeOcean upload')

    upload = CodeOceanUpload(
        session = session, 
        behavior = behavior,
        behavior_videos = behavior_videos,
        ephys = np_config.normalize_path(root / 'ephys') if is_ephys_session(session) else None,
        aind_metadata = np_config.normalize_path(root / 'aind_metadata'),
        job = np_config.normalize_path(root / 'upload.csv'),
        force_cloud_sync=force_cloud_sync,
        modality=modality,
        )

    session_dir = np_config.normalize_path(root)
    if modality in ('ecephys', ):
        logger.debug(
            "Adding rig metadata for ecephys session. modality=%s"
            % modality)
        try:
            dynamic_routing_task.add_rig_to_session_dir(
                session_dir,
                session.date,
                np_config.normalize_path(
                    pathlib.Path(CONFIG["rig_metadata_dir"])
                ),
            )
        except Exception:
            logger.error(
                "Failed to update session and rig metadata for Code Ocean upload.",
                exc_info=True,
            )
<<<<<<< HEAD

    if upload.ephys:
        create_ephys_symlinks(upload.session, upload.ephys, recording_dirs=recording_dirs)
    if upload.behavior:
        create_behavior_symlinks(upload.session, upload.behavior)
    if upload.behavior_videos:
        create_behavior_videos_symlinks(upload.session, upload.behavior_videos)
    create_aind_metadata_symlinks(upload.session, upload.aind_metadata)
    create_upload_job(upload)  
=======
    elif modality in ('behavior', ):
        logger.debug("Adding rig metadata for behavior only session.")
        try:
            task_paths = list(
                session_dir.glob("Dynamic*.hdf5")
            )
            logger.debug("Scraped task_paths: %s" % task_paths)
            rig_model_path = dynamic_routing_task.copy_task_rig(
                task_paths[0],
                session_dir / "rig.json",
                np_config.normalize_path(
                    pathlib.Path(CONFIG["rig_metadata_dir"])
                ),
            )
            logger.debug("Rig model path: %s" % rig_model_path)
            session_model_path = dynamic_routing_task.scrape_session_model_path(
                session_dir,
            )
            dynamic_routing_task.update_session_from_rig(
                session_model_path,
                rig_model_path,
                session_model_path,
            )
        except Exception:
            logger.error(
                "Failed to update session and rig metadata for Code Ocean upload.",
                exc_info=True,
            )
    else:
        raise Exception("Unexpected modality: %s" % modality)
 
>>>>>>> 986eba3b
    return upload

def upload_session(session: str | int | pathlib.Path | np_session.Session, 
                   recording_dirs: Iterable[str] | None = None,
                   force: bool = False,
                   dry_run: bool = False,
                   test: bool = False,
                   ) -> None:
    upload = create_codeocean_upload(str(session), recording_dirs=recording_dirs, force_cloud_sync=force)
    if dry_run:
        logger.info(f'Dry run. Not submitting {upload.session} to hpc upload queue. dry_run={dry_run}, upload={upload}')
        return
    include_metadata = create_aind_metadata_symlinks(upload.session, upload.aind_metadata)
    if upload.ephys:
        create_ephys_symlinks(upload.session, upload.ephys, recording_dirs=recording_dirs)
    if upload.behavior:
        create_behavior_symlinks(upload.session, upload.behavior)
    if upload.behavior_videos:
        create_behavior_videos_symlinks(upload.session, upload.behavior_videos)
    create_upload_job(upload, include_metadata)  
    np_logging.web('np_codeocean').info(f'Submitting {upload.session} to hpc upload queue')
    put_csv_for_hpc_upload(upload.job, DEV_SERVICE if test else AIND_DATA_TRANSFER_SERVICE)
    logger.debug(f'Submitted {upload.session} to hpc upload queue')
    
    if (is_split_recording := 
        recording_dirs is not None 
        and len(tuple(recording_dirs)) > 1 
        and isinstance(recording_dirs, str)
    ):
        logger.warning(f"Split recording {upload.session} will need to be sorted manually with `CONCAT=True`")

    
def main() -> None:
    upload_session(**vars(parse_args()))

def parse_args() -> argparse.Namespace:
    parser = argparse.ArgumentParser(description="Upload a session to CodeOcean")
    parser.add_argument('session', help="session ID (lims or np-exp foldername) or path to session folder")
    parser.add_argument('--force', action='store_true', help="enable `force_cloud_sync` option, re-uploading and re-making raw asset even if data exists on S3")
    parser.add_argument('--test', action='store_true', help="use the test-upload service, uploading to the test CodeOcean server instead of the production server")
    parser.add_argument('recording_dirs', nargs='*', type=list, help="[optional] specific recording directories to upload - for use with split recordings only.")
    parser.add_argument('--dry-run', action='store_true', help="Create upload job but do not submit to hpc upload queue.")
    return parser.parse_args()

if __name__ == '__main__':
    import doctest

    doctest.testmod(
        optionflags=(doctest.IGNORE_EXCEPTION_DETAIL | doctest.NORMALIZE_WHITESPACE),
    )

    main()<|MERGE_RESOLUTION|>--- conflicted
+++ resolved
@@ -417,17 +417,6 @@
                 "Failed to update session and rig metadata for Code Ocean upload.",
                 exc_info=True,
             )
-<<<<<<< HEAD
-
-    if upload.ephys:
-        create_ephys_symlinks(upload.session, upload.ephys, recording_dirs=recording_dirs)
-    if upload.behavior:
-        create_behavior_symlinks(upload.session, upload.behavior)
-    if upload.behavior_videos:
-        create_behavior_videos_symlinks(upload.session, upload.behavior_videos)
-    create_aind_metadata_symlinks(upload.session, upload.aind_metadata)
-    create_upload_job(upload)  
-=======
     elif modality in ('behavior', ):
         logger.debug("Adding rig metadata for behavior only session.")
         try:
@@ -459,7 +448,6 @@
     else:
         raise Exception("Unexpected modality: %s" % modality)
  
->>>>>>> 986eba3b
     return upload
 
 def upload_session(session: str | int | pathlib.Path | np_session.Session, 
@@ -472,14 +460,23 @@
     if dry_run:
         logger.info(f'Dry run. Not submitting {upload.session} to hpc upload queue. dry_run={dry_run}, upload={upload}')
         return
-    include_metadata = create_aind_metadata_symlinks(upload.session, upload.aind_metadata)
+    create_aind_metadata_symlinks(upload.session, upload.aind_metadata)
     if upload.ephys:
         create_ephys_symlinks(upload.session, upload.ephys, recording_dirs=recording_dirs)
     if upload.behavior:
         create_behavior_symlinks(upload.session, upload.behavior)
     if upload.behavior_videos:
         create_behavior_videos_symlinks(upload.session, upload.behavior_videos)
-    create_upload_job(upload, include_metadata)  
+    create_aind_metadata_symlinks(upload.session, upload.aind_metadata)
+    create_upload_job(upload)  
+    return upload
+
+def upload_session(session: str | int | pathlib.Path | np_session.Session, 
+                   recording_dirs: Iterable[str] | None = None,
+                   force: bool = False,
+                   test: bool = False,
+                   ) -> None:
+    upload = create_codeocean_upload(str(session), recording_dirs=recording_dirs, force_cloud_sync=force)
     np_logging.web('np_codeocean').info(f'Submitting {upload.session} to hpc upload queue')
     put_csv_for_hpc_upload(upload.job, DEV_SERVICE if test else AIND_DATA_TRANSFER_SERVICE)
     logger.debug(f'Submitted {upload.session} to hpc upload queue')
