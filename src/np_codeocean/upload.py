--- conflicted
+++ resolved
@@ -96,7 +96,6 @@
     with open(sync_messages_path, 'r') as f:
         software_time_line = f.readlines()[0]
 
-<<<<<<< HEAD
     timestamp_value = float(software_time_line[software_time_line.index(':')+2:].strip())
     timestamp = datetime.datetime.fromtimestamp(timestamp_value / 1e3)
     return timestamp
@@ -126,26 +125,6 @@
         'subject-id': str(session.mouse),
         'platform': 'ecephys',
     }
-=======
-def get_ephys_upload_csv_for_session(session: np_session.Session, ephys: Path, behavior: Path) -> dict[str, str | int]:
-    return {
-        'subject-id': str(session.mouse),
-        'modality0.source': np_config.normalize_path(ephys).as_posix(),
-        'modality0': 'ecephys',
-        'modality1.source': np_config.normalize_path(behavior).as_posix(),
-        'modality1': 'behavior-videos',
-        'experiment-type': 'ecephys',
-        'platform': 'ecephys',
-        's3-bucket': np_config.fetch('/projects/np_codeocean')['s3-bucket'],
-        'acq-datetime': f'{session.date.combine(session.start):%Y-%m-%d %H-%M-%S}',
-        'aws_param_store_name': np_config.fetch('/projects/np_codeocean')['aws-param-store-name'],
-        'codeocean_api_token': np_config.fetch('/projects/np_codeocean/codeocean')['credentials']['token'],
-        'codeocean_domain': np_config.fetch('/projects/np_codeocean/codeocean')['credentials']['domain'],
-        'metadata_service_domain': np_config.fetch('/projects/np_codeocean/internal')['metadata_service_domain'],
-        'aind_data_transfer_repo_location': np_config.fetch('/projects/np_codeocean/internal')['aind_data_transfer_repo_location'],
-
-    } # type: ignore
->>>>>>> 83c51794
 
     if behavior is not None:
         ephys_upload['modality1.source'] = np_config.normalize_path(behavior).as_posix()
@@ -219,8 +198,10 @@
     upload_session(sys.argv[1]) # ex: path to surface channel folder
 
 if __name__ == '__main__':
-    import doctest
+
+  import doctest
 
     doctest.testmod(
         optionflags=(doctest.IGNORE_EXCEPTION_DETAIL | doctest.NORMALIZE_WHITESPACE)
-    )+    )
+    main()